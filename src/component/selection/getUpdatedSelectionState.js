/**
 * Copyright (c) 2013-present, Facebook, Inc.
 * All rights reserved.
 *
 * This source code is licensed under the BSD-style license found in the
 * LICENSE file in the root directory of this source tree. An additional grant
 * of patent rights can be found in the PATENTS file in the same directory.
 *
 * @providesModule getUpdatedSelectionState
 * @format
 * @flow
 */

'use strict';

import type EditorState from 'EditorState';
import type SelectionState from 'SelectionState';

var DraftOffsetKey = require('DraftOffsetKey');

var nullthrows = require('nullthrows');

function getUpdatedSelectionState(
  editorState: EditorState,
  anchorKey: string,
  anchorOffset: number,
  focusKey: string,
  focusOffset: number,
): SelectionState {
  var selection: SelectionState = nullthrows(editorState.getSelection());
  if (__DEV__) {
    if (!anchorKey || !focusKey) {
      /*eslint-disable no-console */
      console.warn('Invalid selection state.', arguments, editorState.toJS());
      /*eslint-enable no-console */
      return selection;
    }
  }

  var anchorPath = DraftOffsetKey.decode(anchorKey);
  var anchorBlockKey = anchorPath.blockKey;
<<<<<<< HEAD
  var anchorLeaf = editorState
    .getBlockTree(anchorBlockKey)
    .getIn([anchorPath.decoratorKey, 'leaves', anchorPath.leafKey]);

  var focusPath = DraftOffsetKey.decode(focusKey);
  var focusBlockKey = focusPath.blockKey;
  var focusLeaf = editorState
    .getBlockTree(focusBlockKey)
    .getIn([focusPath.decoratorKey, 'leaves', focusPath.leafKey]);
=======
  var anchorBlockTree = editorState.getBlockTree(anchorBlockKey);
  if (!anchorBlockTree) {
    return selection;
  }
  var anchorLeaf = anchorBlockTree
    .getIn([
      anchorPath.decoratorKey,
      'leaves',
      anchorPath.leafKey,
    ]);

  var focusPath = DraftOffsetKey.decode(focusKey);
  var focusBlockKey = focusPath.blockKey;
  var focusBlockTree = editorState.getBlockTree(focusBlockKey);
  if (!focusBlockTree) {
    return selection;
  }
  var focusLeaf = focusBlockTree
    .getIn([
      focusPath.decoratorKey,
      'leaves',
      focusPath.leafKey,
    ]);
>>>>>>> 87f5de33

  var anchorLeafStart: number = anchorLeaf.get('start');
  var focusLeafStart: number = focusLeaf.get('start');

  var anchorBlockOffset = anchorLeaf ? anchorLeafStart + anchorOffset : null;
  var focusBlockOffset = focusLeaf ? focusLeafStart + focusOffset : null;

  var areEqual =
    selection.getAnchorKey() === anchorBlockKey &&
    selection.getAnchorOffset() === anchorBlockOffset &&
    selection.getFocusKey() === focusBlockKey &&
    selection.getFocusOffset() === focusBlockOffset;

  if (areEqual) {
    return selection;
  }

  var isBackward = false;
  if (anchorBlockKey === focusBlockKey) {
    var anchorLeafEnd: number = anchorLeaf.get('end');
    var focusLeafEnd: number = focusLeaf.get('end');
    if (focusLeafStart === anchorLeafStart && focusLeafEnd === anchorLeafEnd) {
      isBackward = focusOffset < anchorOffset;
    } else {
      isBackward = focusLeafStart < anchorLeafStart;
    }
  } else {
    var startKey = editorState
      .getCurrentContent()
      .getBlockMap()
      .keySeq()
      .skipUntil(v => v === anchorBlockKey || v === focusBlockKey)
      .first();
    isBackward = startKey === focusBlockKey;
  }

  return selection.merge({
    anchorKey: anchorBlockKey,
    anchorOffset: anchorBlockOffset,
    focusKey: focusBlockKey,
    focusOffset: focusBlockOffset,
    isBackward,
  });
}

module.exports = getUpdatedSelectionState;<|MERGE_RESOLUTION|>--- conflicted
+++ resolved
@@ -39,17 +39,6 @@
 
   var anchorPath = DraftOffsetKey.decode(anchorKey);
   var anchorBlockKey = anchorPath.blockKey;
-<<<<<<< HEAD
-  var anchorLeaf = editorState
-    .getBlockTree(anchorBlockKey)
-    .getIn([anchorPath.decoratorKey, 'leaves', anchorPath.leafKey]);
-
-  var focusPath = DraftOffsetKey.decode(focusKey);
-  var focusBlockKey = focusPath.blockKey;
-  var focusLeaf = editorState
-    .getBlockTree(focusBlockKey)
-    .getIn([focusPath.decoratorKey, 'leaves', focusPath.leafKey]);
-=======
   var anchorBlockTree = editorState.getBlockTree(anchorBlockKey);
   if (!anchorBlockTree) {
     return selection;
@@ -73,7 +62,6 @@
       'leaves',
       focusPath.leafKey,
     ]);
->>>>>>> 87f5de33
 
   var anchorLeafStart: number = anchorLeaf.get('start');
   var focusLeafStart: number = focusLeaf.get('start');
