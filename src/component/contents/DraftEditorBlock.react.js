--- conflicted
+++ resolved
@@ -103,17 +103,12 @@
       return;
     }
 
-<<<<<<< HEAD
-    const blockNode = ReactDOM.findDOMNode(this);
-    const editorNode = ReactDOM.findDOMNode(editor);
-    let scrollParent = Style.getScrollParent(blockNode);
-=======
     const blockNode = this._node;
     if (blockNode == null) {
       return;
     }
-    const scrollParent = Style.getScrollParent(blockNode);
->>>>>>> fe4e2662
+    const editorNode = ReactDOM.findDOMNode(editor);
+    let scrollParent = Style.getScrollParent(blockNode);
     const scrollPosition = getScrollPosition(scrollParent);
     const blockPosition = getElementPosition(blockNode);
     const editorPosition = getElementPosition(editorNode);
