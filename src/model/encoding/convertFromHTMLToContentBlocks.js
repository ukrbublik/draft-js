/**
 * Copyright (c) 2013-present, Facebook, Inc.
 * All rights reserved.
 *
 * This source code is licensed under the BSD-style license found in the
 * LICENSE file in the root directory of this source tree. An additional grant
 * of patent rights can be found in the PATENTS file in the same directory.
 *
 * @providesModule convertFromHTMLToContentBlocks
 * @format
 * @flow
 */

'use strict';

import type {BlockNodeRecord} from 'BlockNodeRecord';
import type {DraftBlockRenderConfig} from 'DraftBlockRenderConfig';
import type {DraftBlockRenderMap} from 'DraftBlockRenderMap';
import type {DraftBlockType} from 'DraftBlockType';
import type {DraftInlineStyle} from 'DraftInlineStyle';
import type {EntityMap} from 'EntityMap';

const CharacterMetadata = require('CharacterMetadata');
const ContentBlock = require('ContentBlock');
const ContentBlockNode = require('ContentBlockNode');
const DefaultDraftBlockRenderMap = require('DefaultDraftBlockRenderMap');
const DraftEntity = require('DraftEntity');
const DraftFeatureFlags = require('DraftFeatureFlags');
const Immutable = require('immutable');
const {Set} = require('immutable');
const URI = require('URI');

const generateRandomKey = require('generateRandomKey');
const getSafeBodyFromHTML = require('getSafeBodyFromHTML');
const invariant = require('invariant');
const sanitizeDraftText = require('sanitizeDraftText');

const experimentalTreeDataSupport = DraftFeatureFlags.draft_tree_data_support;

type Block = {
  type: DraftBlockType,
  depth: number,
  key?: string,
  parent?: string,
};

type Chunk = {
  text: string,
  inlines: Array<DraftInlineStyle>,
  entities: Array<string>,
  blocks: Array<Block>,
};

const {List, OrderedSet} = Immutable;

const NBSP = '&nbsp;';
const SPACE = ' ';

// Arbitrary max indent
const MAX_DEPTH = 4;

// used for replacing characters in HTML
const REGEX_CR = new RegExp('\r', 'g');
const REGEX_LF = new RegExp('\n', 'g');
const REGEX_NBSP = new RegExp(NBSP, 'g');
const REGEX_CARRIAGE = new RegExp('&#13;?', 'g');
const REGEX_ZWS = new RegExp('&#8203;?', 'g');

// https://developer.mozilla.org/en-US/docs/Web/CSS/font-weight
const boldValues = ['bold', 'bolder', '500', '600', '700', '800', '900'];
const notBoldValues = ['light', 'lighter', '100', '200', '300', '400'];

// Block tag flow is different because LIs do not have
// a deterministic style ;_;
const inlineTags = {
  b: 'BOLD',
  code: 'CODE',
  del: 'STRIKETHROUGH',
  em: 'ITALIC',
  i: 'ITALIC',
  s: 'STRIKETHROUGH',
  strike: 'STRIKETHROUGH',
  strong: 'BOLD',
  u: 'UNDERLINE',
};

const anchorAttr = ['className', 'href', 'rel', 'target', 'title'];

const imgAttr = ['alt', 'className', 'height', 'src', 'width'];

let lastBlock;

const EMPTY_CHUNK = {
  text: '',
  inlines: [],
  entities: [],
  blocks: [],
};

const EMPTY_BLOCK = {
  children: List(),
  depth: 0,
  key: '',
  type: '',
};

const getListBlockType = (tag: string, lastList: ?string): ?DraftBlockType => {
  if (tag === 'li') {
    return lastList === 'ol' ? 'ordered-list-item' : 'unordered-list-item';
  }
  return null;
};

const getBlockMapSupportedTags = (
  blockRenderMap: DraftBlockRenderMap,
): Array<string> => {
  const unstyledElement = blockRenderMap.get('unstyled').element;
  let tags = Set([]);

  blockRenderMap.forEach((draftBlock: DraftBlockRenderConfig) => {
    if (draftBlock.aliasedElements) {
      draftBlock.aliasedElements.forEach(tag => {
        tags = tags.add(tag);
      });
    }

    tags = tags.add(draftBlock.element);
  });

  return tags
    .filter(tag => tag && tag !== unstyledElement)
    .toArray()
    .sort();
};

// custom element conversions
const getMultiMatchedType = (
  tag: string,
  lastList: ?string,
  multiMatchExtractor: Array<Function>,
): ?DraftBlockType => {
  for (let ii = 0; ii < multiMatchExtractor.length; ii++) {
    const matchType = multiMatchExtractor[ii](tag, lastList);
    if (matchType) {
      return matchType;
    }
  }
  return null;
};

const getBlockTypeForTag = (
  tag: string,
  lastList: ?string,
  blockRenderMap: DraftBlockRenderMap,
): DraftBlockType => {
  const matchedTypes = blockRenderMap
    .filter(
      (draftBlock: DraftBlockRenderConfig) =>
        draftBlock.element === tag ||
        draftBlock.wrapper === tag ||
        (draftBlock.aliasedElements &&
          draftBlock.aliasedElements.some(alias => alias === tag)),
    )
    .keySeq()
    .toSet()
    .toArray()
    .sort();

  // if we dont have any matched type, return unstyled
  // if we have one matched type return it
  // if we have multi matched types use the multi-match function to gather type
  switch (matchedTypes.length) {
    case 0:
      return 'unstyled';
    case 1:
      return matchedTypes[0];
    default:
      return (
        getMultiMatchedType(tag, lastList, [getListBlockType]) || 'unstyled'
      );
  }
};

const processInlineTag = (
  tag: string,
  node: Node,
  currentStyle: DraftInlineStyle,
): DraftInlineStyle => {
  const styleToCheck = inlineTags[tag];
  if (styleToCheck) {
    currentStyle = currentStyle.add(styleToCheck).toOrderedSet();
  } else if (node instanceof HTMLElement) {
    const htmlElement = node;
    currentStyle = currentStyle
      .withMutations(style => {
        const fontWeight = htmlElement.style.fontWeight;
        const fontStyle = htmlElement.style.fontStyle;
        const textDecoration = htmlElement.style.textDecoration;

        if (boldValues.indexOf(fontWeight) >= 0) {
          style.add('BOLD');
        } else if (notBoldValues.indexOf(fontWeight) >= 0) {
          style.remove('BOLD');
        }

        if (fontStyle === 'italic') {
          style.add('ITALIC');
        } else if (fontStyle === 'normal') {
          style.remove('ITALIC');
        }

        if (textDecoration === 'underline') {
          style.add('UNDERLINE');
        }
        if (textDecoration === 'line-through') {
          style.add('STRIKETHROUGH');
        }
        if (textDecoration === 'none') {
          style.remove('UNDERLINE');
          style.remove('STRIKETHROUGH');
        }
      })
      .toOrderedSet();
  }
  return currentStyle;
};

const joinChunks = (
  A: Chunk,
  B: Chunk,
  experimentalHasNestedBlocks?: boolean,
): Chunk => {
  // Sometimes two blocks will touch in the DOM and we need to strip the
  // extra delimiter to preserve niceness.
  const lastInA = A.text.slice(-1);
  const firstInB = B.text.slice(0, 1);

  if (lastInA === '\r' && firstInB === '\r' && !experimentalHasNestedBlocks) {
    A.text = A.text.slice(0, -1);
    A.inlines.pop();
    A.entities.pop();
    A.blocks.pop();
  }

  // Kill whitespace after blocks
  if (lastInA === '\r') {
    if (B.text === SPACE || B.text === '\n') {
      return A;
    } else if (firstInB === SPACE || firstInB === '\n') {
      B.text = B.text.slice(1);
      B.inlines.shift();
      B.entities.shift();
    }
  }

  return {
    text: A.text + B.text,
    inlines: A.inlines.concat(B.inlines),
    entities: A.entities.concat(B.entities),
    blocks: A.blocks.concat(B.blocks),
  };
};

/**
 * Check to see if we have anything like <p> <blockquote> <h1>... to create
 * block tags from. If we do, we can use those and ignore <div> tags. If we
 * don't, we can treat <div> tags as meaningful (unstyled) blocks.
 */
const containsSemanticBlockMarkup = (
  html: string,
  blockTags: Array<string>,
): boolean => {
  return blockTags.some(tag => html.indexOf('<' + tag) !== -1);
};

const hasValidLinkText = (link: Node): boolean => {
  invariant(
    link instanceof HTMLAnchorElement,
    'Link must be an HTMLAnchorElement.',
  );
  const protocol = link.protocol;
  return (
    protocol === 'http:' || protocol === 'https:' || protocol === 'mailto:'
  );
};

const getWhitespaceChunk = (inEntity: ?string): Chunk => {
  const entities = new Array(1);
  if (inEntity) {
    entities[0] = inEntity;
  }
  return {
    ...EMPTY_CHUNK,
    text: SPACE,
    inlines: [OrderedSet()],
    entities,
  };
};

const getSoftNewlineChunk = (): Chunk => {
  return {
    ...EMPTY_CHUNK,
    text: '\n',
    inlines: [OrderedSet()],
    entities: new Array(1),
  };
};

const getChunkedBlock = (props: Object = {}): Block => {
  return {
    ...EMPTY_BLOCK,
    ...props,
  };
};

const getBlockDividerChunk = (
  block: DraftBlockType,
  depth: number,
  parentKey: ?string = null,
): Chunk => {
  return {
    text: '\r',
    inlines: [OrderedSet()],
    entities: new Array(1),
    blocks: [
      getChunkedBlock({
        parent: parentKey,
        key: generateRandomKey(),
        type: block,
        depth: Math.max(0, Math.min(MAX_DEPTH, depth)),
      }),
    ],
  };
};

const genFragment = (
  entityMap: EntityMap,
  node: Node,
  inlineStyle: DraftInlineStyle,
  lastList: string,
  inBlock: ?string,
  blockTags: Array<string>,
  depth: number,
  blockRenderMap: DraftBlockRenderMap,
  _postProcessInlineTag?: (
    tag: string,
    node: Node,
    currentStyle: DraftInlineStyle,
  ) => DraftInlineStyle,
  inEntity?: ?string,
  parentKey?: ?string,
): {chunk: Chunk, entityMap: EntityMap} => {
  const lastLastBlock = lastBlock;
  let nodeName = node.nodeName.toLowerCase();
  let newEntityMap = entityMap;
  let nextBlockType = 'unstyled';
  let newBlock = false;
  const inBlockType =
    inBlock && getBlockTypeForTag(inBlock, lastList, blockRenderMap);
  let chunk = {...EMPTY_CHUNK};
  let newChunk: ?Chunk = null;
  let blockKey;

  // Base Case
  if (nodeName === '#text') {
<<<<<<< HEAD
    let text = node.textContent;
    let nodeTextContent = text.trim();

    // We should not create blocks for leading spaces that are
    // existing around ol/ul and their children list items
    if (lastList && nodeTextContent === '' && node.parentElement) {
      const parentNodeName = node.parentElement.nodeName.toLowerCase();
      if (parentNodeName === 'ol' || parentNodeName === 'ul') {
        return {chunk: {...EMPTY_CHUNK}, entityMap};
      }
    }

    if (nodeTextContent === '' && inBlock !== 'pre') {
=======
    var text = node.textContent;
    if (text.trim() === '' && inBlock !== 'pre') {
      // whitespace after body or html comment
      if (
        !inBlock &&
        ((node.parentNode &&
          node.parentNode.nodeName.toLowerCase() === 'body' &&
          !node.previousSibling) ||
          (node.previousSibling &&
            node.previousSibling.nodeName === '#comment'))
      ) {
        return {chunk: getEmptyChunk(), entityMap: entityMap};
      }
>>>>>>> ff2ab79a
      return {chunk: getWhitespaceChunk(inEntity), entityMap};
    }
    if (inBlock !== 'pre') {
      // Can't use empty string because MSWord
      text = text.replace(REGEX_LF, SPACE);
    }

    // save the last block so we can use it later
    lastBlock = nodeName;

    return {
      chunk: {
        text,
        inlines: Array(text.length).fill(inlineStyle),
        entities: Array(text.length).fill(inEntity),
        blocks: [],
      },
      entityMap,
    };
  }

  // save the last block so we can use it later
  lastBlock = nodeName;

  // BR tags
  if (nodeName === 'br') {
    if (lastLastBlock === 'br' && (!inBlock || inBlockType === 'unstyled')) {
      return {
        chunk: getBlockDividerChunk('unstyled', depth, parentKey),
        entityMap,
      };
    }
    return {chunk: getSoftNewlineChunk(), entityMap};
  }

  // IMG tags
  if (
    nodeName === 'img' &&
    node instanceof HTMLImageElement &&
    node.attributes.getNamedItem('src') &&
    node.attributes.getNamedItem('src').value
  ) {
    const image: HTMLImageElement = node;
    const entityConfig = {};

    imgAttr.forEach(attr => {
      const imageAttribute = image.getAttribute(attr);
      if (imageAttribute) {
        entityConfig[attr] = imageAttribute;
      }
    });
    // Forcing this node to have children because otherwise no entity will be
    // created for this node.
    // The child text node cannot just have a space or return as content -
    // we strip those out.
    // See https://github.com/facebook/draft-js/issues/231 for some context.
    node.textContent = '\ud83d\udcf7';

    // TODO: update this when we remove DraftEntity entirely
    inEntity = DraftEntity.__create('IMAGE', 'MUTABLE', entityConfig || {});
  }

  // Inline tags
  inlineStyle = processInlineTag(nodeName, node, inlineStyle);
  if (_postProcessInlineTag) {
    inlineStyle = _postProcessInlineTag(nodeName, node, inlineStyle);
  }

  // Handle lists
  if (nodeName === 'ul' || nodeName === 'ol') {
    if (lastList) {
      depth += 1;
    }
    lastList = nodeName;
  }

  const blockType = getBlockTypeForTag(nodeName, lastList, blockRenderMap);
  const inListBlock = lastList && inBlock === 'li' && nodeName === 'li';
  const inBlockOrHasNestedBlocks =
    (!inBlock || experimentalTreeDataSupport) &&
    blockTags.indexOf(nodeName) !== -1;

  // Block Tags
  if (inListBlock || inBlockOrHasNestedBlocks) {
    chunk = getBlockDividerChunk(blockType, depth, parentKey);
    blockKey = chunk.blocks[0].key;
    inBlock = nodeName;
    newBlock = !experimentalTreeDataSupport;
  }

  // this is required so that we can handle 'ul' and 'ol'
  if (inListBlock) {
    nextBlockType =
      lastList === 'ul' ? 'unordered-list-item' : 'ordered-list-item';
  }

  // Recurse through children
  let child: ?Node = node.firstChild;
  if (child != null) {
    nodeName = child.nodeName.toLowerCase();
  }

  let entityId: ?string = null;

  while (child) {
    if (
      child instanceof HTMLAnchorElement &&
      child.href &&
      hasValidLinkText(child)
    ) {
      const anchor: HTMLAnchorElement = child;
      const entityConfig = {};

      anchorAttr.forEach(attr => {
        const anchorAttribute = anchor.getAttribute(attr);
        if (anchorAttribute) {
          entityConfig[attr] = anchorAttribute;
        }
      });

      entityConfig.url = new URI(anchor.href).toString();
      // TODO: update this when we remove DraftEntity completely
      entityId = DraftEntity.__create('LINK', 'MUTABLE', entityConfig || {});
    } else {
      entityId = undefined;
    }

    const {
      chunk: generatedChunk,
      entityMap: maybeUpdatedEntityMap,
    } = genFragment(
      newEntityMap,
      child,
      inlineStyle,
      lastList,
      inBlock,
      blockTags,
      depth,
      blockRenderMap,
      _postProcessInlineTag,
      entityId || inEntity,
      experimentalTreeDataSupport ? blockKey : null,
    );

    newChunk = generatedChunk;
    newEntityMap = maybeUpdatedEntityMap;

    chunk = joinChunks(chunk, newChunk, experimentalTreeDataSupport);
    const sibling: ?Node = child.nextSibling;

    // Put in a newline to break up blocks inside blocks
    if (!parentKey && sibling && blockTags.indexOf(nodeName) >= 0 && inBlock) {
      chunk = joinChunks(chunk, getSoftNewlineChunk());
    }
    if (sibling) {
      nodeName = sibling.nodeName.toLowerCase();
    }
    child = sibling;
  }

  if (newBlock) {
    chunk = joinChunks(
      chunk,
      getBlockDividerChunk(nextBlockType, depth, parentKey),
    );
  }

  return {chunk, entityMap: newEntityMap};
};

const getChunkForHTML = (
  html: string,
  DOMBuilder: Function,
  blockRenderMap: DraftBlockRenderMap,
  entityMap: EntityMap,
  _postProcessInlineTag?: (
    tag: string,
    node: Node,
    currentStyle: DraftInlineStyle,
  ) => DraftInlineStyle,
): ?{chunk: Chunk, entityMap: EntityMap} => {
  html = html
    .trim()
    .replace(REGEX_CR, '')
    .replace(REGEX_NBSP, SPACE)
    .replace(REGEX_CARRIAGE, '')
    .replace(REGEX_ZWS, '');

  const supportedBlockTags = getBlockMapSupportedTags(blockRenderMap);

  const safeBody = DOMBuilder(html);
  if (!safeBody) {
    return null;
  }
  lastBlock = null;

  // Sometimes we aren't dealing with content that contains nice semantic
  // tags. In this case, use divs to separate everything out into paragraphs
  // and hope for the best.
  const workingBlocks = containsSemanticBlockMarkup(html, supportedBlockTags)
    ? supportedBlockTags
    : ['div'];

  // Start with -1 block depth to offset the fact that we are passing in a fake
  // UL block to start with.
  const fragment = genFragment(
    entityMap,
    safeBody,
    OrderedSet(),
    'ul',
    null,
    workingBlocks,
    -1,
    blockRenderMap,
    _postProcessInlineTag,
  );

  let chunk = fragment.chunk;
  const newEntityMap = fragment.entityMap;

  // join with previous block to prevent weirdness on paste
  if (chunk.text.indexOf('\r') === 0) {
    chunk = {
      text: chunk.text.slice(1),
      inlines: chunk.inlines.slice(1),
      entities: chunk.entities.slice(1),
      blocks: chunk.blocks,
    };
  }

  // Kill block delimiter at the end
  if (chunk.text.slice(-1) === '\r') {
    chunk.text = chunk.text.slice(0, -1);
    chunk.inlines = chunk.inlines.slice(0, -1);
    chunk.entities = chunk.entities.slice(0, -1);
    chunk.blocks.pop();
  }

  // If we saw no block tags, put an unstyled one in
  if (chunk.blocks.length === 0) {
    chunk.blocks.push({
      ...EMPTY_CHUNK,
      type: 'unstyled',
      depth: 0,
    });
  }

  // Sometimes we start with text that isn't in a block, which is then
  // followed by blocks. Need to fix up the blocks to add in
  // an unstyled block for this content
  if (chunk.text.split('\r').length === chunk.blocks.length + 1) {
    chunk.blocks.unshift({type: 'unstyled', depth: 0});
  }

  return {chunk, entityMap: newEntityMap};
};

const convertChunkToContentBlocks = (chunk: Chunk): ?Array<BlockNodeRecord> => {
  if (!chunk || !chunk.text || !Array.isArray(chunk.blocks)) {
    return null;
  }

  const initialState = {
    cacheRef: {},
    contentBlocks: [],
  };

  let start = 0;

  const {blocks: rawBlocks, inlines: rawInlines, entities: rawEntities} = chunk;

  const BlockNodeRecord = experimentalTreeDataSupport
    ? ContentBlockNode
    : ContentBlock;

  return chunk.text.split('\r').reduce((acc, textBlock, index) => {
    // Make absolutely certain that our text is acceptable.
    textBlock = sanitizeDraftText(textBlock);

    const block = rawBlocks[index];
    const end = start + textBlock.length;
    const inlines = rawInlines.slice(start, end);
    const entities = rawEntities.slice(start, end);
    const characterList = List(
      inlines.map((style, index) => {
        const data = {style, entity: (null: ?string)};
        if (entities[index]) {
          data.entity = entities[index];
        }
        return CharacterMetadata.create(data);
      }),
    );
    start = end + 1;

    const {depth, type, parent} = block;

    const key = block.key || generateRandomKey();
    let parentTextNodeKey = null; // will be used to store container text nodes

    // childrens add themselves to their parents since we are iterating in order
    if (parent) {
      const parentIndex = acc.cacheRef[parent];
      let parentRecord = acc.contentBlocks[parentIndex];

      // if parent has text we need to split it into a separate unstyled element
      if (parentRecord.getChildKeys().isEmpty() && parentRecord.getText()) {
        const parentCharacterList = parentRecord.getCharacterList();
        const parentText = parentRecord.getText();
        parentTextNodeKey = generateRandomKey();

        const textNode = new ContentBlockNode({
          key: parentTextNodeKey,
          text: parentText,
          characterList: parentCharacterList,
          parent: parent,
          nextSibling: key,
        });

        acc.contentBlocks.push(textNode);

        parentRecord = parentRecord.withMutations(block => {
          block
            .set('characterList', List())
            .set('text', '')
            .set('children', parentRecord.children.push(textNode.getKey()));
        });
      }

      acc.contentBlocks[parentIndex] = parentRecord.set(
        'children',
        parentRecord.children.push(key),
      );
    }

    const blockNode = new BlockNodeRecord({
      key,
      parent,
      type,
      depth,
      text: textBlock,
      characterList,
      prevSibling:
        parentTextNodeKey ||
        (index === 0 || rawBlocks[index - 1].parent !== parent
          ? null
          : rawBlocks[index - 1].key),
      nextSibling:
        index === rawBlocks.length - 1 || rawBlocks[index + 1].parent !== parent
          ? null
          : rawBlocks[index + 1].key,
    });

    // insert node
    acc.contentBlocks.push(blockNode);

    // cache ref for building links
    acc.cacheRef[blockNode.key] = index;

    return acc;
  }, initialState).contentBlocks;
};

const convertFromHTMLtoContentBlocks = (
  html: string,
  DOMBuilder: Function = getSafeBodyFromHTML,
  blockRenderMap?: DraftBlockRenderMap = DefaultDraftBlockRenderMap,
  _postProcessInlineTag?: (
    tag: string,
    node: Node,
    currentStyle: DraftInlineStyle,
  ) => DraftInlineStyle,
): ?{contentBlocks: ?Array<BlockNodeRecord>, entityMap: EntityMap} => {
  // Be ABSOLUTELY SURE that the dom builder you pass here won't execute
  // arbitrary code in whatever environment you're running this in. For an
  // example of how we try to do this in-browser, see getSafeBodyFromHTML.

  // TODO: replace DraftEntity with an OrderedMap here
  const chunkData = getChunkForHTML(
    html,
    DOMBuilder,
    blockRenderMap,
    DraftEntity,
    _postProcessInlineTag,
  );

  if (chunkData == null) {
    return null;
  }

  const {chunk, entityMap} = chunkData;
  const contentBlocks = convertChunkToContentBlocks(chunk);

  return {
    contentBlocks,
    entityMap,
  };
};

module.exports = convertFromHTMLtoContentBlocks;<|MERGE_RESOLUTION|>--- conflicted
+++ resolved
@@ -363,7 +363,6 @@
 
   // Base Case
   if (nodeName === '#text') {
-<<<<<<< HEAD
     let text = node.textContent;
     let nodeTextContent = text.trim();
 
@@ -377,9 +376,6 @@
     }
 
     if (nodeTextContent === '' && inBlock !== 'pre') {
-=======
-    var text = node.textContent;
-    if (text.trim() === '' && inBlock !== 'pre') {
       // whitespace after body or html comment
       if (
         !inBlock &&
@@ -391,7 +387,6 @@
       ) {
         return {chunk: getEmptyChunk(), entityMap: entityMap};
       }
->>>>>>> ff2ab79a
       return {chunk: getWhitespaceChunk(inEntity), entityMap};
     }
     if (inBlock !== 'pre') {
