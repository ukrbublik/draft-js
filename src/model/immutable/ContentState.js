/**
 * Copyright (c) 2013-present, Facebook, Inc.
 * All rights reserved.
 *
 * This source code is licensed under the BSD-style license found in the
 * LICENSE file in the root directory of this source tree. An additional grant
 * of patent rights can be found in the PATENTS file in the same directory.
 *
 * @providesModule ContentState
 * @format
 * @flow
 */

'use strict';

import type {BlockMap} from 'BlockMap';
import type {BlockNodeRecord} from 'BlockNodeRecord';
import type DraftEntityInstance from 'DraftEntityInstance';
import type {DraftEntityMutability} from 'DraftEntityMutability';
import type {DraftEntityType} from 'DraftEntityType';
import type {DraftInlineStyle} from 'DraftInlineStyle';

const BlockMapBuilder = require('BlockMapBuilder');
const CharacterMetadata = require('CharacterMetadata');
const ContentBlock = require('ContentBlock');
const ContentBlockNode = require('ContentBlockNode');
const DraftEntity = require('DraftEntity');
const DraftFeatureFlags = require('DraftFeatureFlags');
const Immutable = require('immutable');
const SelectionState = require('SelectionState');

const generateRandomKey = require('generateRandomKey');
const sanitizeDraftText = require('sanitizeDraftText');

const {List, Record, Repeat, OrderedSet} = Immutable;

const experimentalTreeDataSupport = DraftFeatureFlags.draft_tree_data_support;

const defaultRecord: {
  entityMap: ?any,
  blockMap: ?BlockMap,
  selectionBefore: ?SelectionState,
  selectionAfter: ?SelectionState,
} = {
  entityMap: null,
  blockMap: null,
  selectionBefore: null,
  selectionAfter: null,
};

const ContentBlockNodeRecord = experimentalTreeDataSupport
  ? ContentBlockNode
  : ContentBlock;

const ContentStateRecord = Record(defaultRecord);

class ContentState extends ContentStateRecord {
  getEntityMap(): any {
    // TODO: update this when we fully remove DraftEntity
    return DraftEntity;
  }

  getBlockMap(): BlockMap {
    return this.get('blockMap');
  }

  getSelectionBefore(): SelectionState {
    return this.get('selectionBefore');
  }

  getSelectionAfter(): SelectionState {
    return this.get('selectionAfter');
  }

  getBlockForKey(key: string): BlockNodeRecord {
    var block: BlockNodeRecord = this.getBlockMap().get(key);
    return block;
  }

  getKeyBefore(key: string): ?string {
    return this.getBlockMap()
      .reverse()
      .keySeq()
      .skipUntil(v => v === key)
      .skip(1)
      .first();
  }

  getKeyAfter(key: string): ?string {
    return this.getBlockMap()
      .keySeq()
      .skipUntil(v => v === key)
      .skip(1)
      .first();
  }

  getBlockAfter(key: string): ?BlockNodeRecord {
    return this.getBlockMap()
      .skipUntil((_, k) => k === key)
      .skip(1)
      .first();
  }

  getBlockBefore(key: string): ?BlockNodeRecord {
    return this.getBlockMap()
      .reverse()
      .skipUntil((_, k) => k === key)
      .skip(1)
      .first();
  }

  getBlocksAsArray(): Array<BlockNodeRecord> {
    return this.getBlockMap().toArray();
  }

  getFirstBlock(): BlockNodeRecord {
    return this.getBlockMap().first();
  }

  getLastBlock(): BlockNodeRecord {
    return this.getBlockMap().last();
  }

  getPlainText(delimiter?: string): string {
    return this.getBlockMap()
      .map(block => {
        return block ? block.getText() : '';
      })
      .join(delimiter || '\n');
  }

  getLastCreatedEntityKey() {
    // TODO: update this when we fully remove DraftEntity
    return DraftEntity.__getLastCreatedEntityKey();
  }

  hasText(): boolean {
    var blockMap = this.getBlockMap();
    return blockMap.size > 1 || blockMap.first().getLength() > 0;
  }

  createEntity(
    type: DraftEntityType,
    mutability: DraftEntityMutability,
    data?: Object,
  ): ContentState {
    // TODO: update this when we fully remove DraftEntity
    DraftEntity.__create(type, mutability, data);
    return this;
  }

  mergeEntityData(key: string, toMerge: {[key: string]: any}): ContentState {
    // TODO: update this when we fully remove DraftEntity
    DraftEntity.__mergeData(key, toMerge);
    return this;
  }

  replaceEntityData(key: string, newData: {[key: string]: any}): ContentState {
    // TODO: update this when we fully remove DraftEntity
    DraftEntity.__replaceData(key, newData);
    return this;
  }

  addEntity(instance: DraftEntityInstance): ContentState {
    // TODO: update this when we fully remove DraftEntity
    DraftEntity.__add(instance);
    return this;
  }

  getEntity(key: string): DraftEntityInstance {
    // TODO: update this when we fully remove DraftEntity
    return DraftEntity.__get(key);
  }

<<<<<<< HEAD
  getInlineStyleForSelection(selection: SelectionState): DraftInlineStyle {
    if (selection.isCollapsed()) {
      return getInlineStyleForCollapsedSelection(this, selection);
    } else {
      return getInlineStyleForNonCollapsedSelection(this, selection);
    }
  }

  getCommonInlineStyleForSelection(
    selection: SelectionState,
  ): DraftInlineStyle {
    if (selection.isCollapsed()) {
      return getInlineStyleForCollapsedSelection(this, selection);
    } else {
      const {commonStyles} = getInlineStyleForNonCollapsedSelectionExt(
        this,
        selection,
      );
      return commonStyles;
    }
  }

  getUnionInlineStyleForSelection(selection: SelectionState): DraftInlineStyle {
    if (selection.isCollapsed()) {
      return getInlineStyleForCollapsedSelection(this, selection);
    } else {
      const {foundStyles} = getInlineStyleForNonCollapsedSelectionExt(
        this,
        selection,
      );
      return foundStyles;
    }
=======
  getSelectedText(selection: SelectionState, blocksJoinGlue: ?string): string {
    if (!blocksJoinGlue) blocksJoinGlue = '\n';
    if (selection.isCollapsed()) return '';
    const selStart = selection.getStartOffset();
    const selEnd = selection.getEndOffset();
    if (!(selStart >= 0 && selEnd >= 0)) return '';

    const blockMap = this.getBlockMap();
    const blockKeys = Array.from(blockMap.keys());
    let blocksByKeys = {};
    blockMap.map(blk => {
      blocksByKeys[blk.key] = blk;
    });
    const startKeyInd = blockKeys.indexOf(selection.getStartKey());
    const endKeyInd = blockKeys.indexOf(selection.getEndKey());

    let textParts = [];
    for (let ind = startKeyInd; ind <= endKeyInd; ind++) {
      const blockKey = blockKeys[ind];
      const block = blocksByKeys[blockKey];
      const blockText = block.getText();
      let start = 0;
      let end = blockText.length;
      if (ind == startKeyInd) start = selStart;
      if (ind == endKeyInd) end = selEnd;
      let textPart = blockText.slice(start, end);
      textParts.push(textPart);
    }

    const text = textParts.join(blocksJoinGlue);
    return text;
>>>>>>> bdf37b74
  }

  static createFromBlockArray(
    // TODO: update flow type when we completely deprecate the old entity API
    blocks: Array<BlockNodeRecord> | {contentBlocks: Array<BlockNodeRecord>},
    entityMap: ?any,
  ): ContentState {
    // TODO: remove this when we completely deprecate the old entity API
    const theBlocks = Array.isArray(blocks) ? blocks : blocks.contentBlocks;
    var blockMap = BlockMapBuilder.createFromArray(theBlocks);
    var selectionState = blockMap.isEmpty()
      ? new SelectionState()
      : SelectionState.createEmpty(blockMap.first().getKey());
    return new ContentState({
      blockMap,
      entityMap: entityMap || DraftEntity,
      selectionBefore: selectionState,
      selectionAfter: selectionState,
    });
  }

  static createFromText(
    text: string,
    delimiter: string | RegExp = /\r\n?|\n/g,
  ): ContentState {
    const strings = text.split(delimiter);
    const blocks = strings.map(block => {
      block = sanitizeDraftText(block);
      return new ContentBlockNodeRecord({
        key: generateRandomKey(),
        text: block,
        type: 'unstyled',
        characterList: List(Repeat(CharacterMetadata.EMPTY, block.length)),
      });
    });
    return ContentState.createFromBlockArray(blocks);
  }
}

function getInlineStyleForCollapsedSelection(
  content: ContentState,
  selection: SelectionState,
): DraftInlineStyle {
  var startKey = selection.getStartKey();
  var startOffset = selection.getStartOffset();
  var startBlock = content.getBlockForKey(startKey);

  // If the cursor is not at the start of the block, look backward to
  // preserve the style of the preceding character.
  if (startOffset > 0) {
    return startBlock.getInlineStyleAt(startOffset - 1);
  }

  // The caret is at position zero in this block. If the block has any
  // text at all, use the style of the first character.
  if (startBlock.getLength()) {
    return startBlock.getInlineStyleAt(0);
  }

  // Otherwise, look upward in the document to find the closest character.
  return lookUpwardForInlineStyle(content, startKey);
}

function getInlineStyleForNonCollapsedSelection(
  content: ContentState,
  selection: SelectionState,
): DraftInlineStyle {
  var startKey = selection.getStartKey();
  var startOffset = selection.getStartOffset();
  var startBlock = content.getBlockForKey(startKey);

  // If there is a character just inside the selection, use its style.
  if (startOffset < startBlock.getLength()) {
    return startBlock.getInlineStyleAt(startOffset);
  }

  // Check if the selection at the end of a non-empty block. Use the last
  // style in the block.
  if (startOffset > 0) {
    return startBlock.getInlineStyleAt(startOffset - 1);
  }

  // Otherwise, look upward in the document to find the closest character.
  return lookUpwardForInlineStyle(content, startKey);
}

function lookUpwardForInlineStyle(
  content: ContentState,
  fromKey: string,
): DraftInlineStyle {
  var lastNonEmpty = content
    .getBlockMap()
    .reverse()
    .skipUntil((_, k) => k === fromKey)
    .skip(1)
    .skipUntil((block, _) => block.getLength())
    .first();

  if (lastNonEmpty)
    return lastNonEmpty.getInlineStyleAt(lastNonEmpty.getLength() - 1);
  return OrderedSet();
}

function getInlineStyleForNonCollapsedSelectionExt(
  content: ContentState,
  selection: SelectionState,
): {commonStyles: DraftInlineStyle, foundStyles: DraftInlineStyle} {
  let commonStyles = OrderedSet();
  let foundStyles = OrderedSet();
  const selStart = selection.getStartOffset();
  const selEnd = selection.getEndOffset();
  if (!selection.isCollapsed() && selStart >= 0 && selEnd >= 0) {
    const blockMap = content.getBlockMap();
    const blockKeys = Array.from(blockMap.keys());
    let blocksByKeys = {};
    blockMap.map(blk => {
      blocksByKeys[blk.key] = blk;
    });
    const selStartKeyInd = blockKeys.indexOf(selection.getStartKey());
    const selEndKeyInd = blockKeys.indexOf(selection.getEndKey());

    let stylesLengths = {};
    let selFullLength = 0;
    for (let ind = selStartKeyInd; ind <= selEndKeyInd; ind++) {
      const blockKey = blockKeys[ind];
      const block = blocksByKeys[blockKey];

      const chars = block.getCharacterList();
      const blockCharsCount = chars.count();
      let bsStart = 0;
      let bsEnd = blockCharsCount;
      if (ind == selStartKeyInd) bsStart = selStart;
      if (ind == selEndKeyInd) bsEnd = selEnd;
      const bsEndR = bsEnd - 1; //tip: 'R' means include last char, not exclude
      const bsLength = bsEnd - bsStart;
      selFullLength += bsLength;

      block.findStyleRanges(
        character => {
          const styleKeysSet = character.getStyle(); //OrderedSet
          return styleKeysSet !== null && styleKeysSet.size > 0;
        },
        (start, end) => {
          const endR = end - 1; //tip: 'R' means include last char, not exclude
          const isInSelection = !(
            (start < bsStart && endR < bsStart) ||
            (start > bsEndR && endR > bsEndR)
          );
          if (!isInSelection) return;
          const fStart = Math.max(start, bsStart);
          const fEnd = Math.min(end, bsEnd);
          //const fEndR = fEnd - 1;
          const len = fEnd - fStart;
          const stlSet = block.getInlineStyleAt(start);
          for (const stl of stlSet) {
            foundStyles = foundStyles.add(stl);
            if (!stylesLengths[stl]) stylesLengths[stl] = 0;
            stylesLengths[stl] += len;
          }
        },
      );
    }

    const commonStylesArr = Object.keys(stylesLengths).filter(
      stl => stylesLengths[stl] == selFullLength,
    );
    commonStyles = OrderedSet(commonStylesArr);
  }

  return {
    commonStyles,
    foundStyles,
  };
}

module.exports = ContentState;<|MERGE_RESOLUTION|>--- conflicted
+++ resolved
@@ -172,7 +172,39 @@
     return DraftEntity.__get(key);
   }
 
-<<<<<<< HEAD
+  getSelectedText(selection: SelectionState, blocksJoinGlue: ?string): string {
+    if (!blocksJoinGlue) blocksJoinGlue = '\n';
+    if (selection.isCollapsed()) return '';
+    const selStart = selection.getStartOffset();
+    const selEnd = selection.getEndOffset();
+    if (!(selStart >= 0 && selEnd >= 0)) return '';
+
+    const blockMap = this.getBlockMap();
+    const blockKeys = Array.from(blockMap.keys());
+    let blocksByKeys = {};
+    blockMap.map(blk => {
+      blocksByKeys[blk.key] = blk;
+    });
+    const startKeyInd = blockKeys.indexOf(selection.getStartKey());
+    const endKeyInd = blockKeys.indexOf(selection.getEndKey());
+
+    let textParts = [];
+    for (let ind = startKeyInd; ind <= endKeyInd; ind++) {
+      const blockKey = blockKeys[ind];
+      const block = blocksByKeys[blockKey];
+      const blockText = block.getText();
+      let start = 0;
+      let end = blockText.length;
+      if (ind == startKeyInd) start = selStart;
+      if (ind == endKeyInd) end = selEnd;
+      let textPart = blockText.slice(start, end);
+      textParts.push(textPart);
+    }
+
+    const text = textParts.join(blocksJoinGlue);
+    return text;
+  }
+
   getInlineStyleForSelection(selection: SelectionState): DraftInlineStyle {
     if (selection.isCollapsed()) {
       return getInlineStyleForCollapsedSelection(this, selection);
@@ -205,39 +237,6 @@
       );
       return foundStyles;
     }
-=======
-  getSelectedText(selection: SelectionState, blocksJoinGlue: ?string): string {
-    if (!blocksJoinGlue) blocksJoinGlue = '\n';
-    if (selection.isCollapsed()) return '';
-    const selStart = selection.getStartOffset();
-    const selEnd = selection.getEndOffset();
-    if (!(selStart >= 0 && selEnd >= 0)) return '';
-
-    const blockMap = this.getBlockMap();
-    const blockKeys = Array.from(blockMap.keys());
-    let blocksByKeys = {};
-    blockMap.map(blk => {
-      blocksByKeys[blk.key] = blk;
-    });
-    const startKeyInd = blockKeys.indexOf(selection.getStartKey());
-    const endKeyInd = blockKeys.indexOf(selection.getEndKey());
-
-    let textParts = [];
-    for (let ind = startKeyInd; ind <= endKeyInd; ind++) {
-      const blockKey = blockKeys[ind];
-      const block = blocksByKeys[blockKey];
-      const blockText = block.getText();
-      let start = 0;
-      let end = blockText.length;
-      if (ind == startKeyInd) start = selStart;
-      if (ind == endKeyInd) end = selEnd;
-      let textPart = blockText.slice(start, end);
-      textParts.push(textPart);
-    }
-
-    const text = textParts.join(blocksJoinGlue);
-    return text;
->>>>>>> bdf37b74
   }
 
   static createFromBlockArray(
